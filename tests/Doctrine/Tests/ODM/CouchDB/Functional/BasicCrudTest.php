<?php

namespace Doctrine\Tests\ODM\CouchDB\Functional;

class BasicCrudTest extends \Doctrine\Tests\ODM\CouchDB\CouchDBFunctionalTestCase
{
    /**
     * @var DocumentManager
     */
    private $dm;

    private $type;

    public function setUp()
    {
        $this->type = 'Doctrine\Tests\ODM\CouchDB\Functional\User';
        $this->dm = $this->createDocumentManager();

        $httpClient = $this->dm->getConfiguration()->getHttpClient();

        $data = json_encode(
            array(
                '_id' => "1",
                'username' => 'lsmith',
                'doctrine_metadata' => array('type' => $this->type)
            )
        );
        $resp = $httpClient->request('PUT', '/' . $this->dm->getConfiguration()->getDatabase() . '/1', $data);
        $this->assertEquals(201, $resp->status);
    }

    public function testFind()
    {
        $user = $this->dm->find($this->type, 1);

        $this->assertInstanceOf($this->type, $user);
        $this->assertEquals('1', $user->id);
        $this->assertEquals('lsmith', $user->username);
    }

    public function testInsert()
    {
        $user = new User();
        $user->id = "myuser-1234";
        $user->username = "test";

        $this->dm->persist($user);
        $this->dm->flush();
        $this->dm->clear();

        $userNew = $this->dm->find($this->type, $user->id);

        $this->assertNotNull($userNew, "Have to hydrate user object!");
        $this->assertEquals($user->id, $userNew->id);
        $this->assertEquals($user->username, $userNew->username);
    }

    public function testDelete()
    {
        $user = $this->dm->find($this->type, 1);

        $this->dm->remove($user);
        $this->dm->flush();
        $this->dm->clear();

        $userRemoved = $this->dm->find($this->type, 1);

        $this->assertNull($userRemoved, "Have to delete user object!");
    }

    public function testUpdate1()
    {
        $user = new User();
        $user->id = "myuser-1234";
        $user->username = "test";

        $this->dm->persist($user);
        $this->dm->flush();
        $this->dm->clear();

        $user = $this->dm->find($this->type, $user->id);
        $user->username = "test2";

        $this->dm->flush();
        $this->dm->clear();

        $userNew = $this->dm->find($this->type, $user->id);

        $this->assertEquals($user->username, $userNew->username);
    }
    
    public function testUpdate2()
    {
        $user = $this->dm->find($this->type, 1);
        $user->username = "new-name";

        $this->dm->flush();
        $this->dm->clear();

        $newUser = $this->dm->find($this->type, 1);
        $this->assertEquals('new-name', $newUser->username);
    }

    public function testRemove()
    {
        $user = $this->dm->find($this->type, 1);

        $this->dm->remove($user);
        $this->dm->flush();

        $newUser = $this->dm->find($this->type, 1);
        $this->assertNull($newUser);
    }

    public function testInsertUpdateMultiple()
    {
        $user1 = $this->dm->find($this->type, 1);
        $user1->username = "new-name";

        $user2 = new User();
        $user2->id = "myuser-1111";
        $user2->username = "test";

        $user3 = new User();
        $user3->id = "myuser-2222";
        $user3->username = "test";

        $this->dm->persist($user2);
        $this->dm->persist($user3);
        $this->dm->flush();
        $this->dm->clear();

        $pUser1 = $this->dm->find($this->type, 1);
        $pUser2 = $this->dm->find($this->type, 'myuser-1111');
        $pUser3 = $this->dm->find($this->type, 'myuser-2222');

        $this->assertEquals('new-name', $pUser1->username);
        $this->assertEquals('myuser-1111', $pUser2->id);
        $this->assertEquals('myuser-2222', $pUser3->id);
    }

    public function testFindTypeValidation()
    {
<<<<<<< HEAD
        $this->setExpectedException('Doctrine\ODM\CouchDB\InvalidDocumentTypeException');
=======
        $this->dm->getConfiguration()->setValidateDoctrineMetadata(false);
        $user = $this->dm->find($this->type.'2', 1);
        $this->assertInstanceOf($this->type, $user);

        $this->dm->getConfiguration()->setValidateDoctrineMetadata(true);
        $user = $this->dm->find($this->type, 1);
        $this->assertInstanceOf($this->type, $user);

        $this->setExpectedException('InvalidArgumentException');
>>>>>>> 1a8df603
        $user = $this->dm->find($this->type.'2', 1);
    }

    public function testNullConversionHandledAutomatically()
    {
        $user1 = $this->dm->find($this->type, 1);
        $user1->username = null;

        $this->dm->flush();
        $this->dm->clear();

        $pUser1 = $this->dm->find($this->type, 1);

        $this->assertNull($pUser1->username);
    }

    public function testKeepTrackOfUnmappedData()
    {
        $httpClient = $this->dm->getConfiguration()->getHttpClient();

        $data =  array(
            '_id' => "2",
            'username' => 'beberlei',
            'email' => 'kontakt@beberlei.de',
            'address' => array('city' => 'Bonn', 'country' => 'DE'),
            'doctrine_metadata' => array('type' => $this->type)
        );
        $resp = $httpClient->request('PUT', '/' . $this->dm->getConfiguration()->getDatabase() . '/2', json_encode($data));
        $this->assertEquals(201, $resp->status);

        $user = $this->dm->find($this->type, 2);
        $this->assertInstanceOf($this->type, $user);
        $this->assertEquals('beberlei', $user->username);

        $user->username = 'beberlei2';
        $this->dm->flush();

        $resp = $httpClient->request('GET', '/' . $this->dm->getConfiguration()->getDatabase() . '/2');
        $this->assertEquals(200, $resp->status);

        $data['username'] = 'beberlei2';

        ksort($resp->body);
        ksort($data);
        unset($resp->body['_rev']);

        $this->assertEquals($data, $resp->body);
    }
}

/**
 * @Document
 */
class User
{
    /** @Id(strategy="ASSIGNED") */
    public $id;
    /** @String */
    public $username;
}

/**
 * @Document
 */
class User2
{
    /** @Id(strategy="ASSIGNED") */
    public $id;
    /** @String */
    public $username;
}<|MERGE_RESOLUTION|>--- conflicted
+++ resolved
@@ -141,19 +141,7 @@
 
     public function testFindTypeValidation()
     {
-<<<<<<< HEAD
         $this->setExpectedException('Doctrine\ODM\CouchDB\InvalidDocumentTypeException');
-=======
-        $this->dm->getConfiguration()->setValidateDoctrineMetadata(false);
-        $user = $this->dm->find($this->type.'2', 1);
-        $this->assertInstanceOf($this->type, $user);
-
-        $this->dm->getConfiguration()->setValidateDoctrineMetadata(true);
-        $user = $this->dm->find($this->type, 1);
-        $this->assertInstanceOf($this->type, $user);
-
-        $this->setExpectedException('InvalidArgumentException');
->>>>>>> 1a8df603
         $user = $this->dm->find($this->type.'2', 1);
     }
 
