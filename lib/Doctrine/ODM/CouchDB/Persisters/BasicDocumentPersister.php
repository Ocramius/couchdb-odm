--- conflicted
+++ resolved
@@ -67,98 +67,6 @@
     public function findDocuments(array $ids)
     {
         $allDocsPath = '/' . $this->databaseName . '/_all_docs?include_docs=true';
-<<<<<<< HEAD
-        $response = $this->httpClient->request('POST', $allDocsPath, json_encode(array('keys' => $ids)));
-
-        if ($response->status != 200) {
-            throw new \Exception("loadMany error code " . $response->status);
-        }
-
-        $docs = array();
-        if ($response->body['total_rows'] > 0) {
-            foreach ($response->body['rows'] AS $responseData) {
-                $docs[] = $this->createDocument($documentName, $responseData['doc']);
-            }
-        }
-        return $docs;
-    }
-
-    private function getDoctrineMetadata($documentName)
-    {
-        return array('type' => $documentName);
-    }
-
-    /**
-     * Creates or fills a single document object from a result.
-     *
-     * @param string $documentName
-     * @param array $responseData The http response.
-     * @param object $document The document object to fill, if any.
-     * @param array $hints Hints for document creation.
-     * @return object The filled and managed document object or NULL, if the result is empty.
-     */
-    private function createDocument($documentName, $responseData, $document = null, array $hints = array())
-    {
-        // TODO implement handling for $document
-
-        if (isset($responseData['doctrine_metadata']['type'])) {
-            $type = $responseData['doctrine_metadata']['type'];
-            if (isset($documentName) && $this->dm->getConfiguration()->getValidateDoctrineMetadata()) {
-                $validate = true;
-            }
-        } else if (isset($documentName)) {
-            $type = $documentName;
-            if ($this->dm->getConfiguration()->getWriteDoctrineMetadata()) {
-                $responseData['doctrine_metadata'] = $this->getDoctrineMetadata($documentName);
-            }
-        } else {
-            throw new \InvalidArgumentException("Missing Doctrine metadata in the Document, cannot hydrate (yet)!");
-        }
-
-        $class = $this->dm->getClassMetadata($type);
-
-        $data = array();
-        foreach ($responseData as $jsonName => $value) {
-            // TODO: For migrations and stuff, maybe there should really be a "rest" field?
-            if (isset($class->jsonNames[$jsonName])) {
-                $fieldName = $class->jsonNames[$jsonName];
-                if (isset($class->fieldMappings[$fieldName])) {
-                    $data[$class->fieldMappings[$fieldName]['fieldName']] = $value;
-                } else if (isset($class->associationsMappings[$fieldName])) {
-
-                    if ($class->associationsMappings[$fieldName]['type'] & ClassMetadata::TO_ONE) {
-                        if ($value) {
-                            $value = $this->dm->getReference($class->associationsMappings[$fieldName]['targetDocument'], $value);
-                        }
-                        $data[$class->associationsMappings[$fieldName]['fieldName']] = $value;
-                    } else if ($class->associationsMappings[$fieldName]['type'] & ClassMetadata::MANY_TO_MANY) {
-                        if ($class->associationsMappings[$fieldName]['isOwning']) {
-                            // 1. if owning side we know all the ids
-                            $data[$class->associationsMappings[$fieldName]['fieldName']] = new \Doctrine\ODM\CouchDB\PersistentIdsCollection(
-                                new \Doctrine\Common\Collections\ArrayCollection(),
-                                $class->associationsMappings[$fieldName]['targetDocument'],
-                                $this->dm,
-                                $value
-                            );
-                        } else {
-                            // 2. if inverse side we need to nest the lazy loading relations view
-                            // TODO implement inverse side lazy loading
-                        }
-                    }
-                }
-            }
-        }
-
-        $hints['refresh'] = true;
-
-        $newdocument = $this->dm->getUnitOfWork()->createDocument($class->name, $data, $responseData["_id"], $responseData["_rev"], $hints);
-        if (isset($validate) && !($newdocument instanceof $documentName)) {
-            throw new \InvalidArgumentException("Doctrine metadata mismatch! Requested type '$documentName' type does not match type '$type' stored in the metdata");
-        }
-
-        return $newdocument;
-=======
         return $this->httpClient->request('POST', $allDocsPath, json_encode(array('keys' => $ids)));
->>>>>>> 58f61723
     }
 }