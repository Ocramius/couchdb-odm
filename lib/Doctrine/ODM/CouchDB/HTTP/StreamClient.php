--- conflicted
+++ resolved
@@ -88,7 +88,6 @@
             }
         }
 
-<<<<<<< HEAD
         if ( empty($headers['status']) ) {
             throw HTTPException::readFailure(
                 $this->options['ip'],
@@ -98,21 +97,11 @@
             );
         }
 
-        // Create response object from couch db response
-        if ( $raw ) {
-            return new RawResponse( $headers['status'], $headers, $body );
-        } elseif ( $headers['status'] >= 400 ) {
-            return new ErrorResponse( $headers['status'], $headers, $body );
-        }
-
-        return new Response( $headers['status'], $headers, $body );
-=======
         // Create repsonse object from couch db response
         if ( $headers['status'] >= 400 )
         {
             return new ErrorResponse( $headers['status'], $headers, $body );
         }
         return new Response( $headers['status'], $headers, $body, $raw );
->>>>>>> 6e2ac209
     }
 }
