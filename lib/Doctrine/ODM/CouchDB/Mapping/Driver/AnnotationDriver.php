--- conflicted
+++ resolved
@@ -23,12 +23,6 @@
     Doctrine\Common\Annotations\Reader,
     Doctrine\ODM\CouchDB\Mapping\MappingException;
 
-<<<<<<< HEAD
-// TODO: this is kinda ugly
-require_once __DIR__ . '/DoctrineAnnotations.php';
-
-=======
->>>>>>> 32000931
 /**
  * The AnnotationDriver reads the mapping metadata from docblock annotations.
  *
@@ -73,11 +67,7 @@
      * @param $reader The AnnotationReader to use.
      * @param string|array $paths One or multiple paths where mapping classes can be found. 
      */
-<<<<<<< HEAD
-    public function __construct($reader, $paths = null)
-=======
     public function __construct(Reader $reader, $paths = null)
->>>>>>> 32000931
     {
         $this->reader = $reader;
         if ($paths) {
