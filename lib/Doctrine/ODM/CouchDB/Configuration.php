<?php

namespace Doctrine\ODM\CouchDB;

use Doctrine\ODM\CouchDB\HTTP\Client;
use Doctrine\ODM\CouchDB\Mapping\Driver\Driver;
use Doctrine\Common\Cache\Cache;

class Configuration
{
    /**
     * Array of attributes for this configuration instance.
     *
     * @var array $attributes
     */
    private $attributes = array(
        'designDocuments' => array(
            'doctrine_associations' => 'Doctrine\ODM\CouchDB\View\DoctrineAssociations',
        ),
        'writeDoctrineMetadata' => true,
        'validateDoctrineMetadata' => true,
<<<<<<< HEAD
        'UUIDGenerationBufferSize' => 20,
        'proxyNamespace' => 'MyCouchDBProxyNS',
=======
        'allOrNothingFlush' => true,
>>>>>>> 6e2ac209
    );

    /**
     * Sets the default UUID Generator buffer size
     *
     * @param integer $UUIDGenerationBufferSize
     */
    public function setUUIDGenerationBufferSize($UUIDGenerationBufferSize)
    {
        $this->attributes['UUIDGenerationBufferSize'] = $UUIDGenerationBufferSize;
    }

    /**
     * Gets the default UUID Generator buffer size
     *
     * @return integer
     */
    public function getUUIDGenerationBufferSize()
    {
        return $this->attributes['UUIDGenerationBufferSize'];
    }
    /**
     * Sets if all CouchDB document metadata should be validated on read
     *
     * @param boolean $validateDoctrineMetadata
     */
    public function setValidateDoctrineMetadata($validateDoctrineMetadata)
    {
        $this->attributes['validateDoctrineMetadata'] = $validateDoctrineMetadata;
    }

    /**
     * Gets if all CouchDB document metadata should be validated on read
     *
     * @return boolean
     */
    public function getValidateDoctrineMetadata()
    {
        return $this->attributes['validateDoctrineMetadata'];
    }

    /**
     * Sets if all CouchDB documents should automatically get doctrine metadata added on write
     *
     * @param boolean $writeDoctrineMetadata
     */
    public function setWriteDoctrineMetadata($writeDoctrineMetadata)
    {
        $this->attributes['writeDoctrineMetadata'] = $writeDoctrineMetadata;
    }

    /**
     * Gets if all CouchDB documents should automatically get doctrine metadata added on write
     *
     * @return boolean
     */
    public function getWriteDoctrineMetadata()
    {
        return $this->attributes['writeDoctrineMetadata'];
    }

    /**
     * Sets the HTTP client instance to use for the CouchDB communication
     *
     * @param Client $client
     */
    public function setHttpClient(Client $client)
    {
        $this->attributes['httpclient'] = $client;
    }

    /**
     * Gets the HTTP client instance to use for the CouchDB communication
     *
     * @return Client
     */
    public function getHttpClient()
    {
        if (!isset($this->attributes['httpclient'])) {
            $this->attributes['httpclient'] = new HTTP\SocketClient();
        }

        return $this->attributes['httpclient'];
    }

    /**
     * Adds a namespace under a certain alias.
     *
     * @param string $alias
     * @param string $namespace
     */
    public function addDocumentNamespace($alias, $namespace)
    {
        $this->attributes['documentNamespaces'][$alias] = $namespace;
    }

    /**
     * Resolves a registered namespace alias to the full namespace.
     *
     * @param string $documentNamespaceAlias
     * @return string
     * @throws CouchDBException
     */
    public function getDocumentNamespace($documentNamespaceAlias)
    {
        if ( ! isset($this->attributes['documentNamespaces'][$documentNamespaceAlias])) {
            throw CouchDBException::unknownDocumentNamespace($documentNamespaceAlias);
        }

        return trim($this->attributes['documentNamespaces'][$documentNamespaceAlias], '\\');
    }

    /**
     * Set the document alias map
     *
     * @param array $documentAliasMap
     * @return void
     */
    public function setDocumentNamespaces(array $documentNamespaces)
    {
        $this->attributes['documentNamespaces'] = $documentNamespaces;
    }

    /**
     * Sets the cache driver implementation that is used for metadata caching.
     *
     * @param Driver $driverImpl
     * @todo Force parameter to be a Closure to ensure lazy evaluation
     *       (as soon as a metadata cache is in effect, the driver never needs to initialize).
     */
    public function setMetadataDriverImpl(Driver $driverImpl)
    {
        $this->attributes['metadataDriverImpl'] = $driverImpl;
    }

    /**
     * Add a new default annotation driver with a correctly configured annotation reader.
     *
     * @param array $paths
     * @return Mapping\Driver\AnnotationDriver
     */
    public function newDefaultAnnotationDriver($paths = array())
    {
        $reader = new \Doctrine\Common\Annotations\AnnotationReader();
        $reader->setDefaultAnnotationNamespace('Doctrine\ODM\CouchDB\Mapping\\');

        return new \Doctrine\ODM\CouchDB\Mapping\Driver\AnnotationDriver($reader, (array) $paths);
    }

    /**
     * Gets the cache driver implementation that is used for the mapping metadata.
     *
     * @return Mapping\Driver\Driver
     */
    public function getMetadataDriverImpl()
    {
        return isset($this->attributes['metadataDriverImpl']) ?
            $this->attributes['metadataDriverImpl'] : null;
    }

    /**
     * Gets the cache driver implementation that is used for metadata caching.
     *
     * @return \Doctrine\Common\Cache\Cache
     */
    public function getMetadataCacheImpl()
    {
        return isset($this->attributes['metadataCacheImpl']) ?
                $this->attributes['metadataCacheImpl'] : null;
    }

    /**
     * Sets the cache driver implementation that is used for metadata caching.
     *
     * @param \Doctrine\Common\Cache\Cache $cacheImpl
     */
    public function setMetadataCacheImpl(Cache $cacheImpl)
    {
        $this->attributes['metadataCacheImpl'] = $cacheImpl;
    }

    /**
     * Sets the directory where Doctrine generates any necessary proxy class files.
     *
     * @param string $dir
     */
    public function setProxyDir($dir)
    {
        $this->attributes['proxyDir'] = $dir;
    }

    /**
     * Gets the directory where Doctrine generates any necessary proxy class files.
     *
     * @return string
     */
    public function getProxyDir()
    {
        if (!isset($this->attributes['proxyDir'])) {
            $this->attributes['proxyDir'] = \sys_get_temp_dir();
        }

        return $this->attributes['proxyDir'];
    }

    /**
     * Sets the namespace for Doctrine proxy class files.
     *
     * @param string $namespace
     */
    public function setProxyNamespace($namespace)
    {
        $this->attributes['proxyNamespace'] = $namespace;
    }

    /**
     * Gets the namespace for Doctrine proxy class files.
     *
     * @return string
     */
    public function getProxyNamespace()
    {
        return $this->attributes['proxyNamespace'];
    }

    /**
     * Set the database name
     *
     * @param string $prefix The prefix for names of databases
     */
    public function setDatabase($databaseName)
    {
        $this->attributes['databaseName'] = $databaseName;
    }

    /**
     * Get the database name
     *
     *
     * @return string
     */
    public function getDatabase()
    {
        return isset($this->attributes['databaseName']) ?
            $this->attributes['databaseName'] : null;
    }

    /**
     * @param string $name
     * @param string $className
     */
    public function addDesignDocument($name, $className)
    {
        $this->attributes['designDocuments'][$name][$className];
    }

    /**
     * @param  string $name
     * @return string|null
     */
    public function getDesignDocumentClass($name)
    {
        if (isset($this->attributes['designDocuments'][$name])) {
            return $this->attributes['designDocuments'][$name];
        }
        return null;
    }

    /**
     * @param bool $allOrNothing
     */
    public function setAllOrNothingFlush($allOrNothing)
    {
        $this->attributes['allOrNothingFlush'] = (bool)$allOrNothing;
    }

    /**
     * @return bool
     */
    public function getAllOrNothingFlush()
    {
        return $this->attributes['allOrNothingFlush'];
    }
}<|MERGE_RESOLUTION|>--- conflicted
+++ resolved
@@ -19,12 +19,9 @@
         ),
         'writeDoctrineMetadata' => true,
         'validateDoctrineMetadata' => true,
-<<<<<<< HEAD
         'UUIDGenerationBufferSize' => 20,
         'proxyNamespace' => 'MyCouchDBProxyNS',
-=======
         'allOrNothingFlush' => true,
->>>>>>> 6e2ac209
     );
 
     /**
