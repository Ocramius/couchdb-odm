--- conflicted
+++ resolved
@@ -208,10 +208,6 @@
                 $data[$cm->properties[$name]['resultkey']] = $reflProp->getValue($document);
             }
 
-<<<<<<< HEAD
-            $documentPath = '/' . urlencode($this->dm->getConfiguration()->getDatabaseName());
-            $response = $client->request('POST', $documentPath , json_encode($data));
-=======
             $response = $couchClient->postDocument($data);
             if ($response->status === 201 && $response->body['ok'] == true) {
                 $oid = spl_object_hash($document);
@@ -237,7 +233,6 @@
             } else {
                 $errors[] = $document;
             }
->>>>>>> 5cb1f1bd
         }
     }
 
